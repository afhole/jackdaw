# Changelog

## Unreleased

* Fix `ktable` constructor to use supplied `store-name` 

## [0.7.3] - [2020-04-08]

### Added

<<<<<<< HEAD
* Start formalizing test-machine commands with fspec'd functions
* Added 7-arity signatures for `join-windowed`, `left-join-windowed` and `outer-join-windowed` allowing explicit join naming
=======
 * Allow avro deserializaton via the resolver without a local copy of the schema

 * Start formalizing test-machine commands with fspec'd functions

### Fixed

 * Moved dependency on kafka_2.11 into the dev profile
>>>>>>> 88f9cde9

## [0.7.2] - [2020-02-07]

### Fixed

* Fixed bug in Avro deserialisation, when handling a union of enum types

## [0.7.1] - [2020-02-06]

### Added

 * as-edn/as-json functions to convert between representations of avro

### Fixed

 * Fixed bug in `map->ProducerRecord`
 * Allow nullable `partition` and `timestamp` in `->ProducerRecord` (previously threw NPE)
 * Fixed union type serialisation when members have similar fields

## [0.7.0] - [2019-12-19]

### Added

 * Fressian Serde via clojure.data.fressian #209
 * Clearer error from the command runner #214
 * Documentation about Jackdaw Admin API #211
 * Upgraded in #217:
   * Kafka client version to 2.3.1: https://kafka.apache.org/23/documentation.html#upgrade_230_notable
   * Confluent Platform components version to 5.3.1: https://docs.confluent.io/5.3.1/release-notes/index.html#cp-5-3-1-release-notes
 * Added functions to simplify querying the test machine journal (#215)

## [0.6.9] - [2019-10-16]

### Added

 * Upgrade the test-runner (#184)
 * Added support for user-provided parameters to reset-application-fixture (#177)
 * Continuing refinement of examples (#191)
 * Support for `.suppress` (#23)
 * Support for group-options when creating rest-proxy client for the test-machine (#206)
 * PR Template (#187)
 * A new edn serde without the un-necessary newline (#190)

### Fixed

 * Fail fast throwing an exception as soon as a command fails (#186)
 * Throw an exception on unknown commands, useful to detect typos early (#182)
 * Fixed add-key (part of publishing pipeline) (#181)
 * Skip deploy_snapshots job for external contributors (#194)
 * Only numbers should be coercable (#203)
 * Small refactor to implementation of rest-proxy transport (#205)
 * topics-ready? does not dereference the returned deferred (#193)

## [0.6.8] - [2019-08-22]

### Fixed

 * Fix test machine status middleware (#157)
 * Fix application reset fixture to use bootstrap servers form app-config (#157)
 * Fix type-hint call to `KafkaAvroDeserializer.deseialize` to remove warning (#157)

## [0.6.7] - [2019-07-30]

### Added

 * Allow specification of :deserialization-properties (#157)
 * Back-fill a few tests of jackdaw.client.partitioning (#165)

### Changed

 * Upgrade Clojure version to 1.10.1 (#159)
 * Partitioner in test-machine write command updated to match streams (#139)
 * Reformatted all the code using cljfmt (#173)

### Fixed

 * Delete duplicated tests (#165)
 * Documentation/Examples fixes (#166, #168)
 * Do not assume result of executing command is a map (#164)
 * Supply `key-serde` as well as `value-serde` in `aggregate` methods (#172)

## [0.6.6] - [2019-06-20]

### Added

 * Auto-coercion of clojure numbers if possible (#135)
 * Added more explicit information about commit signing Contributing guide (#150)

### Fixed

 * Merger instance required for session window aggregation (#142)
 * Fixed mis-leading parameter names relating to global ktables (#147)
 * Select matching record from union during serialization (#149)
 * Fixed typo in one of the code examples in the streams guide (#151)

## [0.6.5] - [2019-06-14]

### Added

 * Add Add `:do!` and `:inspect` test commands (#141)

### Changed

 * Fix regression in multi-topic stream constructor (#143)
 * Stop swallowing errors in test-machine (#144)
 * Include kafka-streams-test-utils so users don't have to (#138)

## [0.6.4] - [2019-05-02]

### Added

 * Add changelog and contributing files (#122)
 * Add test-machine example to the word-count example application (#120)
 * Add new arities for aggregate and reduce (#132)
 * Add sign-off to contributing file (#123)

### Changed

 * Ensure user-supplied partitions are cast to `int` before handing
   them to the underlying kafka producer (#124)
 * Make the test for the rest-proxy transport use keywords to identify topics (#120)
 * Resolve dependency conflict reported by lein deps :tree (#125)
 * Fix a typo in the `service-ready?` test fixture (#121)
 * Make sure mock dirver is closed after use (#128)
 * Fix Jackdaw version for Word Count example (#131)
 * Update changelog for 0.6.4 release (#124)

### Removed

 * Delete a couple of overly verbose logging statements (#124)


## [0.6.3] - [2019-03-28]

### Added

None

### Changed

 * Upgrade Kafka dependency to 2.2.0 (#123)

### Removed

None


## [0.6.2] - [2019-03-21]

### Added

 * Improvement and clarification of documentation (on-going) (#116, #117, #118)
 * Support for including a literal avro schema in the topic definitions resolved by the default resolver (#109)
 * Support for including a custom :partition-fn in kafka streams operations that write records (#103)

### Changed

 * Implement kibit recommendations (#118)
 * Word-count example (#108)
   - Log to file instead of stdout
   - A few simplifications in the implementation
 * In the streams mock driver, get-records now returns a vector of "datafied" producer-records rather than simply the k,v pairs (part of #103)

### Removed

None<|MERGE_RESOLUTION|>--- conflicted
+++ resolved
@@ -2,24 +2,19 @@
 
 ## Unreleased
 
-* Fix `ktable` constructor to use supplied `store-name` 
+* Fix `ktable` constructor to use supplied `store-name`
+* Added 7-arity signatures for `join-windowed`, `left-join-windowed` and `outer-join-windowed` allowing explicit join naming
 
 ## [0.7.3] - [2020-04-08]
 
 ### Added
 
-<<<<<<< HEAD
 * Start formalizing test-machine commands with fspec'd functions
-* Added 7-arity signatures for `join-windowed`, `left-join-windowed` and `outer-join-windowed` allowing explicit join naming
-=======
- * Allow avro deserializaton via the resolver without a local copy of the schema
-
- * Start formalizing test-machine commands with fspec'd functions
+* Allow avro deserializaton via the resolver without a local copy of the schema
 
 ### Fixed
 
- * Moved dependency on kafka_2.11 into the dev profile
->>>>>>> 88f9cde9
+* Moved dependency on kafka_2.11 into the dev profile
 
 ## [0.7.2] - [2020-02-07]
 
